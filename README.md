--- conflicted
+++ resolved
@@ -56,7 +56,6 @@
 
 To configure how many concurrency streams to use during backup uploading, use `WALG_UPLOAD_CONCURRENCY`. By default, WAL-G uses 10 streams.
 
-<<<<<<< HEAD
 * `AWS_ENDPOINT`
 
 Overrides the default hostname to connect to an S3-compatible service. i.e, `http://s3-like-service:9000`
@@ -75,11 +74,10 @@
 AWS_S3_FORCE_PATH_STYLE: "true"
 AWS_REGION: us-east-1
 ```
-=======
+
 * `WALG_S3_STORAGE_CLASS`
 
 To configure the S3 storage class used for backup files, use `WALG_S3_STORAGE_CLASS`. By default, WAL-G uses the "STANDARD" storage class. Other supported values include "STANDARD_IA" for Infrequent Access and "REDUCED_REDUNDANCY" for Reduced Redundancy.
->>>>>>> 43cf979e
 
 Usage
 -----
